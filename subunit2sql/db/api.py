--- conflicted
+++ resolved
@@ -1207,9 +1207,7 @@
         if row[1] in result:
             result[row[1]]['fail'] = row[0]
         else:
-<<<<<<< HEAD
-            result[run[0]] = {'fail': 1}
-
+            result[row[1]] = {'fail': row[0]}
     return result
 
 
@@ -1252,8 +1250,4 @@
     """
     session = session or get_session()
     keys = session.query(models.TestRunMetadata.key).distinct().all()
-    return [key[0] for key in keys]
-=======
-            result[row[1]] = {'fail': row[0]}
-    return result
->>>>>>> bf9b5879
+    return [key[0] for key in keys]